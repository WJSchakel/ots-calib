--- conflicted
+++ resolved
@@ -87,15 +87,9 @@
     ga = GeneticSearch(# you can tweak these numbers
             error_function,
             console,
-<<<<<<< HEAD
-            pop_size=40,
+            pop_size=20,
             generations=20,
-            crossover_rate=0.1,
-=======
-            pop_size=20,
-            generations=5,
             crossover_rate=0.9,
->>>>>>> b356b7b6
             mutation_rate=0.05,
             seed=10
     )
